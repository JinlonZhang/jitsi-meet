--- conflicted
+++ resolved
@@ -323,7 +323,6 @@
     });
 };
 
-<<<<<<< HEAD
 StatsCollector.prototype.logStats = function () {
     if (!focusJid) {
         return;
@@ -352,7 +351,7 @@
     // Reset the stats
     this.statsToBeLogged.stats = {};
     this.statsToBeLogged.timestamps = [];
-=======
+};
 var keyMap = {
     "firefox": {
         "ssrc": "ssrc",
@@ -382,7 +381,6 @@
         "audioInputLevel": "audioInputLevel",
         "audioOutputLevel": "audioOutputLevel"
     }
->>>>>>> 63dd6df2
 };
 
 /**
