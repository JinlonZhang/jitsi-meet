/* global $, APP, JitsiMeetJS, config, interfaceConfig */
import {openConnection} from './connection';
//FIXME:
import createRoomLocker from './modules/UI/authentication/RoomLocker';
//FIXME:
import AuthHandler from './modules/UI/authentication/AuthHandler';

import ConnectionQuality from './modules/connectionquality/connectionquality';

import Recorder from './modules/recorder/Recorder';

import CQEvents from './service/connectionquality/CQEvents';
import UIEvents from './service/UI/UIEvents';

import mediaDeviceHelper from './modules/devices/mediaDeviceHelper';

const ConnectionEvents = JitsiMeetJS.events.connection;
const ConnectionErrors = JitsiMeetJS.errors.connection;

const ConferenceEvents = JitsiMeetJS.events.conference;
const ConferenceErrors = JitsiMeetJS.errors.conference;

const TrackEvents = JitsiMeetJS.events.track;
const TrackErrors = JitsiMeetJS.errors.track;

let room, connection, localAudio, localVideo, roomLocker;

import {VIDEO_CONTAINER_TYPE} from "./modules/UI/videolayout/LargeVideo";

/**
 * Known custom conference commands.
 */
const commands = {
    CONNECTION_QUALITY: "stats",
    EMAIL: "email",
    AVATAR_URL: "avatar-url",
    ETHERPAD: "etherpad",
    SHARED_VIDEO: "shared-video",
    CUSTOM_ROLE: "custom-role"
};

/**
 * Open Connection. When authentication failed it shows auth dialog.
 * @param roomName the room name to use
 * @returns Promise<JitsiConnection>
 */
function connect(roomName) {
    return openConnection({retry: true, roomName: roomName})
            .catch(function (err) {
        if (err === ConnectionErrors.PASSWORD_REQUIRED) {
            APP.UI.notifyTokenAuthFailed();
        } else {
            APP.UI.notifyConnectionFailed(err);
        }
        throw err;
    });
}

/**
 * Creates local media tracks and connects to room. Will show error
 * dialogs in case if accessing local microphone and/or camera failed. Will
 * show guidance overlay for users on how to give access to camera and/or
 * microphone,
 * @param {string} roomName
 * @returns {Promise.<JitsiLocalTrack[], JitsiConnection>}
 */
function createInitialLocalTracksAndConnect(roomName) {
    let audioAndVideoError,
        audioOnlyError;

    JitsiMeetJS.mediaDevices.addEventListener(
        JitsiMeetJS.events.mediaDevices.PERMISSION_PROMPT_IS_SHOWN,
        browser => APP.UI.showUserMediaPermissionsGuidanceOverlay(browser));

    // First try to retrieve both audio and video.
    let tryCreateLocalTracks = createLocalTracks(
            { devices: ['audio', 'video'] }, true)
        .catch(err => {
            // If failed then try to retrieve only audio.
            audioAndVideoError = err;
            return createLocalTracks({ devices: ['audio'] }, true);
        })
        .catch(err => {
            // If audio failed too then just return empty array for tracks.
            audioOnlyError = err;
            return [];
        });

    return Promise.all([ tryCreateLocalTracks, connect(roomName) ])
        .then(([tracks, con]) => {
            APP.UI.hideUserMediaPermissionsGuidanceOverlay();

            if (audioAndVideoError) {
                if (audioOnlyError) {
                    // If both requests for 'audio' + 'video' and 'audio' only
                    // failed, we assume that there is some problems with user's
                    // microphone and show corresponding dialog.
                    APP.UI.showDeviceErrorDialog(audioOnlyError, null);
                } else {
                    // If request for 'audio' + 'video' failed, but request for
                    // 'audio' only was OK, we assume that we had problems with
                    // camera and show corresponding dialog.
                    APP.UI.showDeviceErrorDialog(null, audioAndVideoError);
                }
            }

            return [tracks, con];
        });
}

/**
 * Share data to other users.
 * @param command the command
 * @param {string} value new value
 */
function sendData (command, value) {
    room.removeCommand(command);
    room.sendCommand(command, {value: value});
}

/**
 * Get user nickname by user id.
 * @param {string} id user id
 * @returns {string?} user nickname or undefined if user is unknown.
 */
function getDisplayName (id) {
    if (APP.conference.isLocalId(id)) {
        return APP.settings.getDisplayName();
    }

    let participant = room.getParticipantById(id);
    if (participant && participant.getDisplayName()) {
        return participant.getDisplayName();
    }
}

/**
 * Mute or unmute local audio stream if it exists.
 * @param {boolean} muted if audio stream should be muted or unmuted.
 * @param {boolean} indicates if this local audio mute was a result of user
 * interaction
 *
 */
function muteLocalAudio (muted, userInteraction) {
    if (!localAudio) {
        return;
    }

    if (muted) {
        localAudio.mute().then(function(value) {},
            function(value) {
                console.warn('Audio Mute was rejected:', value);
            }
        );
    } else {
        localAudio.unmute().then(function(value) {},
            function(value) {
                console.warn('Audio unmute was rejected:', value);
            }
        );
    }
}

/**
 * Mute or unmute local video stream if it exists.
 * @param {boolean} muted if video stream should be muted or unmuted.
 */
function muteLocalVideo (muted) {
    if (!localVideo) {
        return;
    }

    if (muted) {
        localVideo.mute().then(function(value) {},
            function(value) {
                console.warn('Video mute was rejected:', value);
            }
        );
    } else {
        localVideo.unmute().then(function(value) {},
            function(value) {
                console.warn('Video unmute was rejected:', value);
            }
        );
    }
}

/**
 * Check if the welcome page is enabled and redirects to it.
 */
function maybeRedirectToWelcomePage() {
    if (!config.enableWelcomePage) {
        return;
    }
    // redirect to welcome page
    setTimeout(() => {
        APP.settings.setWelcomePageEnabled(true);
        window.location.pathname = "/";
    }, 3000);
}

/**
 * Executes connection.disconnect and shows the feedback dialog
 * @param {boolean} [requestFeedback=false] if user feedback should be requested
 * @returns Promise.
 */
function disconnectAndShowFeedback(requestFeedback) {
    APP.UI.hideRingOverLay();
    connection.disconnect();
    APP.API.notifyConferenceLeft(APP.conference.roomName);
    if (requestFeedback) {
        return APP.UI.requestFeedback();
    } else {
        return Promise.resolve();
    }
}

/**
 * Disconnect from the conference and optionally request user feedback.
 * @param {boolean} [requestFeedback=false] if user feedback should be requested
 */
function hangup (requestFeedback = false) {
    const errCallback = (f, err) => {
        console.error('Error occurred during hanging up: ', err);
        return f();
    };
    const disconnect = disconnectAndShowFeedback.bind(null, requestFeedback);
    APP.conference._room.leave()
    .then(disconnect)
    .catch(errCallback.bind(null, disconnect))
    .then(maybeRedirectToWelcomePage)
    .catch(errCallback.bind(null, maybeRedirectToWelcomePage));
}

/**
 * Create local tracks of specified types.
 * @param {Object} options
 * @param {string[]} options.devices - required track types
 *      ('audio', 'video' etc.)
 * @param {string|null} (options.cameraDeviceId) - camera device id, if
 *      undefined - one from settings will be used
 * @param {string|null} (options.micDeviceId) - microphone device id, if
 *      undefined - one from settings will be used
 * @param {boolean} (checkForPermissionPrompt) - if lib-jitsi-meet should check
 *      for gUM permission prompt
 * @returns {Promise<JitsiLocalTrack[]>}
 */
function createLocalTracks (options, checkForPermissionPrompt) {
    options || (options = {});

    return JitsiMeetJS
        .createLocalTracks({
            // copy array to avoid mutations inside library
            devices: options.devices.slice(0),
            resolution: config.resolution,
            cameraDeviceId: typeof options.cameraDeviceId === 'undefined' ||
                    options.cameraDeviceId === null
                ? APP.settings.getCameraDeviceId()
                : options.cameraDeviceId,
            micDeviceId: typeof options.micDeviceId === 'undefined' ||
                    options.micDeviceId === null
                ? APP.settings.getMicDeviceId()
                : options.micDeviceId,
            // adds any ff fake device settings if any
            firefox_fake_device: config.firefox_fake_device
        }, checkForPermissionPrompt)
        .catch(function (err) {
            console.error(
                'failed to create local tracks', options.devices, err);
            return Promise.reject(err);
        });
    }

/**
 * Changes the email for the local user
 * @param email {string} the new email
 */
function changeLocalEmail(email = '') {
    email = email.trim();

    if (email === APP.settings.getEmail()) {
        return;
    }

    APP.settings.setEmail(email);
    APP.UI.setUserEmail(room.myUserId(), email);
    sendData(commands.EMAIL, email);
}


/**
 * Changes the local avatar url for the local user
 * @param avatarUrl {string} the new avatar url
 */
function changeLocalAvatarUrl(avatarUrl = '') {
    avatarUrl = avatarUrl.trim();

    if (avatarUrl === APP.settings.getAvatarUrl()) {
        return;
    }

    APP.settings.setAvatarUrl(avatarUrl);
    APP.UI.setUserAvatarUrl(room.myUserId(), avatarUrl);
    sendData(commands.AVATAR_URL, avatarUrl);
}

/**
 * Changes the display name for the local user
 * @param nickname {string} the new display name
 */
function changeLocalDisplayName(nickname = '') {
    nickname = nickname.trim();

    if (nickname === APP.settings.getDisplayName()) {
        return;
    }

    APP.settings.setDisplayName(nickname);
    room.setDisplayName(nickname);
    APP.UI.changeDisplayName(APP.conference.localId, nickname);
}

class ConferenceConnector {
    constructor(resolve, reject) {
        this._resolve = resolve;
        this._reject = reject;
        this.reconnectTimeout = null;
        room.on(ConferenceEvents.CONFERENCE_JOINED,
            this._handleConferenceJoined.bind(this));
        room.on(ConferenceEvents.CONFERENCE_FAILED,
            this._onConferenceFailed.bind(this));
        room.on(ConferenceEvents.CONFERENCE_ERROR,
            this._onConferenceError.bind(this));
    }
    _handleConferenceFailed(err, msg) {
        this._unsubscribe();
        this._reject(err);
    }
    _onConferenceFailed(err, ...params) {
        console.error('CONFERENCE FAILED:', err, ...params);
        APP.UI.hideRingOverLay();
        switch (err) {
            // room is locked by the password
        case ConferenceErrors.PASSWORD_REQUIRED:
            APP.UI.markRoomLocked(true);
            roomLocker.requirePassword().then(function () {
                room.join(roomLocker.password);
            });
            break;

        case ConferenceErrors.CONNECTION_ERROR:
            {
                let [msg] = params;
                APP.UI.notifyConnectionFailed(msg);
            }
            break;

        case ConferenceErrors.VIDEOBRIDGE_NOT_AVAILABLE:
            APP.UI.notifyBridgeDown();
            break;

            // not enough rights to create conference
        case ConferenceErrors.AUTHENTICATION_REQUIRED:
            // schedule reconnect to check if someone else created the room
            this.reconnectTimeout = setTimeout(function () {
                room.join();
            }, 5000);

            // notify user that auth is required

            AuthHandler.requireAuth(room, roomLocker.password);
            break;

        case ConferenceErrors.RESERVATION_ERROR:
            {
                let [code, msg] = params;
                APP.UI.notifyReservationError(code, msg);
            }
            break;

        case ConferenceErrors.GRACEFUL_SHUTDOWN:
            APP.UI.notifyGracefulShutdown();
            break;

        case ConferenceErrors.JINGLE_FATAL_ERROR:
            APP.UI.notifyInternalError();
            break;

        case ConferenceErrors.CONFERENCE_DESTROYED:
            {
                let [reason] = params;
                APP.UI.hideStats();
                APP.UI.notifyConferenceDestroyed(reason);
            }
            break;

        case ConferenceErrors.FOCUS_DISCONNECTED:
            {
                let [focus, retrySec] = params;
                APP.UI.notifyFocusDisconnected(focus, retrySec);
            }
            break;

        case ConferenceErrors.FOCUS_LEFT:
            room.leave().then(() => connection.disconnect());
            APP.UI.notifyFocusLeft();
            break;

        case ConferenceErrors.CONFERENCE_MAX_USERS:
            connection.disconnect();
            APP.UI.notifyMaxUsersLimitReached();
            break;
        default:
            this._handleConferenceFailed(err, ...params);
        }
    }
    _onConferenceError(err, ...params) {
        console.error('CONFERENCE Error:', err, params);
        switch (err) {
        case ConferenceErrors.CHAT_ERROR:
            {
                let [code, msg] = params;
                APP.UI.showChatError(code, msg);
            }
            break;
        default:
            console.error("Unknown error.");
        }
    }
    _unsubscribe() {
        room.off(
            ConferenceEvents.CONFERENCE_JOINED, this._handleConferenceJoined);
        room.off(
            ConferenceEvents.CONFERENCE_FAILED, this._onConferenceFailed);
        if (this.reconnectTimeout !== null) {
            clearTimeout(this.reconnectTimeout);
        }
        AuthHandler.closeAuth();
    }
    _handleConferenceJoined() {
        this._unsubscribe();
        this._resolve();
    }
    connect() {
        room.join();
    }
}

export default {
    localId: undefined,
    isModerator: false,
    audioMuted: false,
    videoMuted: false,
    isSharingScreen: false,
    isDesktopSharingEnabled: false,
    /*
     * Whether the local "raisedHand" flag is on.
     */
    isHandRaised: false,
    /*
     * Whether the local participant is the dominant speaker in the conference.
     */
    isDominantSpeaker: false,
    /**
     * Open new connection and join to the conference.
     * @param {object} options
     * @param {string} roomName name of the conference
     * @returns {Promise}
     */
    init(options) {
        this.roomName = options.roomName;
        JitsiMeetJS.setLogLevel(JitsiMeetJS.logLevels.TRACE);

        // attaches global error handler, if there is already one, respect it
        if(JitsiMeetJS.getGlobalOnErrorHandler){
            var oldOnErrorHandler = window.onerror;
            window.onerror = function (message, source, lineno, colno, error) {
                JitsiMeetJS.getGlobalOnErrorHandler(
                    message, source, lineno, colno, error);

                if(oldOnErrorHandler)
                    oldOnErrorHandler(message, source, lineno, colno, error);
            };

            var oldOnUnhandledRejection = window.onunhandledrejection;
            window.onunhandledrejection = function(event) {

            JitsiMeetJS.getGlobalOnErrorHandler(
                    null, null, null, null, event.reason);

                if(oldOnUnhandledRejection)
                    oldOnUnhandledRejection(event);
            };
        }

        return JitsiMeetJS.init(config)
            .then(() => createInitialLocalTracksAndConnect(options.roomName))
            .then(([tracks, con]) => {
                console.log('initialized with %s local tracks', tracks.length);
                APP.connection = connection = con;
                this._createRoom(tracks);
                this.isDesktopSharingEnabled =
                    JitsiMeetJS.isDesktopSharingEnabled();
                if(this.isDesktopSharingEnabled)
                    APP.API.addPostisMessageListener('toggle-share-screen',
                        () => this.toggleScreenSharing());

                // if user didn't give access to mic or camera or doesn't have
                // them at all, we disable corresponding toolbar buttons
                if (!tracks.find((t) => t.isAudioTrack())) {
                    APP.UI.disableMicrophoneButton();
                }

<<<<<<< HEAD
                if (!tracks.find((t) => t.isVideoTrack())) {
                    APP.UI.disableCameraButton();
                }
=======
            console.log('initialized with %s local tracks', tracks.length);
            APP.connection = connection = con;
            this._createRoom(tracks);
            this.isDesktopSharingEnabled =
                JitsiMeetJS.isDesktopSharingEnabled();

            // if user didn't give access to mic or camera or doesn't have
            // them at all, we disable corresponding toolbar buttons
            if (!tracks.find((t) => t.isAudioTrack())) {
                APP.UI.disableMicrophoneButton();
            }

            if (!tracks.find((t) => t.isVideoTrack())) {
                APP.UI.disableCameraButton();
            }
>>>>>>> f3dc6f15

                this._initDeviceList();

                if (config.iAmRecorder)
                    this.recorder = new Recorder();

                // XXX The API will take care of disconnecting from the XMPP
                // server (and, thus, leaving the room) on unload.
                return new Promise((resolve, reject) => {
                    (new ConferenceConnector(resolve, reject)).connect();
                });
        });
    },
    /**
     * Check if id is id of the local user.
     * @param {string} id id to check
     * @returns {boolean}
     */
    isLocalId (id) {
        return this.localId === id;
    },
    /**
     * Simulates toolbar button click for audio mute. Used by shortcuts and API.
     * @param mute true for mute and false for unmute.
     */
    muteAudio (mute) {
        muteLocalAudio(mute);
    },
    /**
     * Returns whether local audio is muted or not.
     * @returns {boolean}
     */
    isLocalAudioMuted() {
        return this.audioMuted;
    },
    /**
     * Simulates toolbar button click for audio mute. Used by shortcuts and API.
     */
    toggleAudioMuted () {
        this.muteAudio(!this.audioMuted);
    },
    /**
     * Simulates toolbar button click for video mute. Used by shortcuts and API.
     * @param mute true for mute and false for unmute.
     */
    muteVideo (mute) {
        muteLocalVideo(mute);
    },
    /**
     * Simulates toolbar button click for video mute. Used by shortcuts and API.
     */
    toggleVideoMuted () {
        this.muteVideo(!this.videoMuted);
    },
    /**
     * Retrieve list of conference participants (without local user).
     * @returns {JitsiParticipant[]}
     */
    listMembers () {
        return room.getParticipants();
    },
    /**
     * Retrieve list of ids of conference participants (without local user).
     * @returns {string[]}
     */
    listMembersIds () {
        return room.getParticipants().map(p => p.getId());
    },
    /**
     * Checks whether the participant identified by id is a moderator.
     * @id id to search for participant
     * @return {boolean} whether the participant is moderator
     */
    isParticipantModerator (id) {
        let user = room.getParticipantById(id);
        return user && user.isModerator();
    },
    /**
     * Check if SIP is supported.
     * @returns {boolean}
     */
    sipGatewayEnabled () {
        return room.isSIPCallingSupported();
    },
    get membersCount () {
        return room.getParticipants().length + 1;
    },
    /**
     * Returns true if the callstats integration is enabled, otherwise returns
     * false.
     *
     * @returns true if the callstats integration is enabled, otherwise returns
     * false.
     */
    isCallstatsEnabled () {
        return room.isCallstatsEnabled();
    },
    /**
     * Sends the given feedback through CallStats if enabled.
     *
     * @param overallFeedback an integer between 1 and 5 indicating the
     * user feedback
     * @param detailedFeedback detailed feedback from the user. Not yet used
     */
    sendFeedback (overallFeedback, detailedFeedback) {
        return room.sendFeedback (overallFeedback, detailedFeedback);
    },
    // used by torture currently
    isJoined () {
        return this._room
            && this._room.isJoined();
    },
    getConnectionState () {
        return this._room
            && this._room.getConnectionState();
    },
    getMyUserId () {
        return this._room
            && this._room.myUserId();
    },
    /**
     * Indicates if recording is supported in this conference.
     */
    isRecordingSupported() {
        return this._room && this._room.isRecordingSupported();
    },
    /**
     * Returns the recording state or undefined if the room is not defined.
     */
    getRecordingState() {
        return (this._room) ? this._room.getRecordingState() : undefined;
    },
    /**
     * Will be filled with values only when config.debug is enabled.
     * Its used by torture to check audio levels.
     */
    audioLevelsMap: {},
    /**
     * Returns the stored audio level (stored only if config.debug is enabled)
     * @param id the id for the user audio level to return (the id value is
     *          returned for the participant using getMyUserId() method)
     */
    getPeerSSRCAudioLevel (id) {
        return this.audioLevelsMap[id];
    },
    /**
     * @return {number} the number of participants in the conference with at
     * least one track.
     */
    getNumberOfParticipantsWithTracks() {
        return this._room.getParticipants()
            .filter((p) => p.getTracks().length > 0)
            .length;
    },
    /**
     * Returns the stats.
     */
    getStats() {
        return ConnectionQuality.getStats();
    },
    // end used by torture

    getLogs () {
        return room.getLogs();
    },

    /**
     * Exposes a Command(s) API on this instance. It is necessitated by (1) the
     * desire to keep room private to this instance and (2) the need of other
     * modules to send and receive commands to and from participants.
     * Eventually, this instance remains in control with respect to the
     * decision whether the Command(s) API of room (i.e. lib-jitsi-meet's
     * JitsiConference) is to be used in the implementation of the Command(s)
     * API of this instance.
     */
    commands: {
        /**
         * Known custom conference commands.
         */
        defaults: commands,
        /**
         * Receives notifications from other participants about commands aka
         * custom events (sent by sendCommand or sendCommandOnce methods).
         * @param command {String} the name of the command
         * @param handler {Function} handler for the command
         */
        addCommandListener () {
            room.addCommandListener.apply(room, arguments);
        },
        /**
         * Removes command.
         * @param name {String} the name of the command.
         */
        removeCommand () {
            room.removeCommand.apply(room, arguments);
        },
        /**
         * Sends command.
         * @param name {String} the name of the command.
         * @param values {Object} with keys and values that will be sent.
         */
        sendCommand () {
            room.sendCommand.apply(room, arguments);
        },
        /**
         * Sends command one time.
         * @param name {String} the name of the command.
         * @param values {Object} with keys and values that will be sent.
         */
        sendCommandOnce () {
            room.sendCommandOnce.apply(room, arguments);
        }
    },

    _createRoom (localTracks) {
        room = connection.initJitsiConference(APP.conference.roomName,
            this._getConferenceOptions());
        this.localId = room.myUserId();
        this._setLocalAudioVideoStreams(localTracks);
        roomLocker = createRoomLocker(room);
        this._room = room; // FIXME do not use this

        let email = APP.settings.getEmail();
        email && sendData(this.commands.defaults.EMAIL, email);

        let avatarUrl = APP.settings.getAvatarUrl();
        avatarUrl && sendData(this.commands.defaults.AVATAR_URL,
            avatarUrl);

        let nick = APP.settings.getDisplayName();
        if (config.useNicks && !nick) {
            nick = APP.UI.askForNickname();
            APP.settings.setDisplayName(nick);
        }
        nick && room.setDisplayName(nick);

        this._setupListeners();
    },

    /**
     * Sets local video and audio streams.
     * @param {JitsiLocalTrack[]} tracks=[]
     * @returns {Promise[]}
     * @private
     */
    _setLocalAudioVideoStreams(tracks = []) {
        return tracks.map(track => {
            if (track.isAudioTrack()) {
                return this.useAudioStream(track);
            } else if (track.isVideoTrack()) {
                return this.useVideoStream(track);
            } else {
                console.error(
                    "Ignored not an audio nor a video track: ", track);
                return Promise.resolve();
            }
        });
    },

    _getConferenceOptions() {
        let options = config;
        if(config.enableRecording && !config.recordingType) {
            options.recordingType = (config.hosts &&
                (typeof config.hosts.jirecon != "undefined"))?
                "jirecon" : "colibri";
        }
        return options;
    },

    /**
     * Start using provided video stream.
     * Stops previous video stream.
     * @param {JitsiLocalTrack} [stream] new stream to use or null
     * @returns {Promise}
     */
    useVideoStream (stream) {
        let promise = Promise.resolve();
        if (localVideo) {
            // this calls room.removeTrack internally
            // so we don't need to remove it manually
            promise = localVideo.dispose();
        }
        localVideo = stream;

        return promise.then(function () {
            if (stream) {
                return room.addTrack(stream);
            }
        }).then(() => {
            if (stream) {
                this.videoMuted = stream.isMuted();
                this.isSharingScreen = stream.videoType === 'desktop';

                APP.UI.addLocalStream(stream);

                stream.videoType === 'camera' && APP.UI.enableCameraButton();
            } else {
                this.videoMuted = false;
                this.isSharingScreen = false;
            }

            APP.UI.setVideoMuted(this.localId, this.videoMuted);

            APP.UI.updateDesktopSharingButtons();
        });
    },

    /**
     * Start using provided audio stream.
     * Stops previous audio stream.
     * @param {JitsiLocalTrack} [stream] new stream to use or null
     * @returns {Promise}
     */
    useAudioStream (stream) {
        let promise = Promise.resolve();
        if (localAudio) {
            // this calls room.removeTrack internally
            // so we don't need to remove it manually
            promise = localAudio.dispose();
        }
        localAudio = stream;

        return promise.then(function () {
            if (stream) {
                return room.addTrack(stream);
            }
        }).then(() => {
            if (stream) {
                this.audioMuted = stream.isMuted();

                APP.UI.addLocalStream(stream);
            } else {
                this.audioMuted = false;
            }

            APP.UI.enableMicrophoneButton();
            APP.UI.setAudioMuted(this.localId, this.audioMuted);
        });
    },

    videoSwitchInProgress: false,
    toggleScreenSharing (shareScreen = !this.isSharingScreen) {
        if (this.videoSwitchInProgress) {
            console.warn("Switch in progress.");
            return;
        }
        if (!this.isDesktopSharingEnabled) {
            console.warn("Cannot toggle screen sharing: not supported.");
            return;
        }

        this.videoSwitchInProgress = true;

        if (shareScreen) {
            createLocalTracks({ devices: ['desktop'] }).then(([stream]) => {
                stream.on(
                    TrackEvents.LOCAL_TRACK_STOPPED,
                    () => {
                        // if stream was stopped during screensharing session
                        // then we should switch to video
                        // otherwise we stopped it because we already switched
                        // to video, so nothing to do here
                        if (this.isSharingScreen) {
                            this.toggleScreenSharing(false);
                        }
                    }
                );
                return this.useVideoStream(stream);
            }).then(() => {
                this.videoSwitchInProgress = false;
                console.log('sharing local desktop');
            }).catch((err) => {
                this.videoSwitchInProgress = false;
                this.toggleScreenSharing(false);

                if (err.name === TrackErrors.CHROME_EXTENSION_USER_CANCELED) {
                    return;
                }

                console.error('failed to share local desktop', err);

                if (err.name === TrackErrors.FIREFOX_EXTENSION_NEEDED) {
                    APP.UI.showExtensionRequiredDialog(
                        config.desktopSharingFirefoxExtensionURL
                    );
                    return;
                }

                // Handling:
                // TrackErrors.PERMISSION_DENIED
                // TrackErrors.CHROME_EXTENSION_INSTALLATION_ERROR
                // TrackErrors.GENERAL
                // and any other
                let dialogTxt;
                let dialogTitle;

                if (err.name === TrackErrors.PERMISSION_DENIED) {
                    dialogTxt = APP.translation.generateTranslationHTML(
                        "dialog.screenSharingPermissionDeniedError");
                    dialogTitle = APP.translation.generateTranslationHTML(
                        "dialog.error");
                } else {
                    dialogTxt = APP.translation.generateTranslationHTML(
                        "dialog.failtoinstall");
                    dialogTitle = APP.translation.generateTranslationHTML(
                        "dialog.permissionDenied");
                }

                APP.UI.messageHandler.openDialog(dialogTitle, dialogTxt, false);
            });
        } else {
            createLocalTracks({ devices: ['video'] }).then(
                ([stream]) => this.useVideoStream(stream)
            ).then(() => {
                this.videoSwitchInProgress = false;
                console.log('sharing local video');
            }).catch((err) => {
                this.useVideoStream(null);
                this.videoSwitchInProgress = false;
                console.error('failed to share local video', err);
            });
        }
    },
    /**
     * Setup interaction between conference and UI.
     */
    _setupListeners () {
        // add local streams when joined to the conference
        room.on(ConferenceEvents.CONFERENCE_JOINED, () => {
            APP.UI.mucJoined();
            APP.API.notifyConferenceJoined(APP.conference.roomName);
        });

        room.on(
            ConferenceEvents.AUTH_STATUS_CHANGED,
            function (authEnabled, authLogin) {
                APP.UI.updateAuthInfo(authEnabled, authLogin);
            }
        );


        room.on(ConferenceEvents.USER_JOINED, (id, user) => {
            if (user.isHidden())
                return;

            console.log('USER %s connnected', id, user);
            APP.API.notifyUserJoined(id);
            APP.UI.addUser(id, user.getDisplayName());

            // check the roles for the new user and reflect them
            APP.UI.updateUserRole(user);
        });
        room.on(ConferenceEvents.USER_LEFT, (id, user) => {
            console.log('USER %s LEFT', id, user);
            APP.API.notifyUserLeft(id);
            APP.UI.removeUser(id, user.getDisplayName());
            APP.UI.onSharedVideoStop(id);
        });


        room.on(ConferenceEvents.USER_ROLE_CHANGED, (id, role) => {
            if (this.isLocalId(id)) {
                console.info(`My role changed, new role: ${role}`);
                this.isModerator = room.isModerator();
                APP.UI.updateLocalRole(room.isModerator());
            } else {
                let user = room.getParticipantById(id);
                if (user) {
                    APP.UI.updateUserRole(user);
                }
            }
        });

        room.on(ConferenceEvents.TRACK_ADDED, (track) => {
            if(!track || track.isLocal())
                return;

            track.on(TrackEvents.TRACK_VIDEOTYPE_CHANGED, (type) => {
                APP.UI.onPeerVideoTypeChanged(track.getParticipantId(), type);
            });
            APP.UI.addRemoteStream(track);
        });

        room.on(ConferenceEvents.TRACK_REMOVED, (track) => {
            if(!track || track.isLocal())
                return;

            APP.UI.removeRemoteStream(track);
        });

        room.on(ConferenceEvents.TRACK_MUTE_CHANGED, (track) => {
            if(!track)
                return;
            const handler = (track.getType() === "audio")?
                APP.UI.setAudioMuted : APP.UI.setVideoMuted;
            let id;
            const mute = track.isMuted();
            if(track.isLocal()){
                id = this.localId;
                if(track.getType() === "audio") {
                    this.audioMuted = mute;
                } else {
                    this.videoMuted = mute;
                }
            } else {
                id = track.getParticipantId();
            }
            handler(id , mute);
        });
        room.on(ConferenceEvents.TRACK_AUDIO_LEVEL_CHANGED, (id, lvl) => {
            if(this.isLocalId(id) && localAudio && localAudio.isMuted()) {
                lvl = 0;
            }

            if(config.debug)
            {
                this.audioLevelsMap[id] = lvl;
                if(config.debugAudioLevels)
                    console.log("AudioLevel:" + id + "/" + lvl);
            }

            APP.UI.setAudioLevel(id, lvl);
        });

        room.on(ConferenceEvents.IN_LAST_N_CHANGED, (inLastN) => {
            //FIXME
            if (config.muteLocalVideoIfNotInLastN) {
                // TODO mute or unmute if required
                // mark video on UI
                // APP.UI.markVideoMuted(true/false);
            }
        });
        room.on(
            ConferenceEvents.LAST_N_ENDPOINTS_CHANGED, (ids, enteringIds) => {
            APP.UI.handleLastNEndpoints(ids, enteringIds);
        });
        room.on(ConferenceEvents.DOMINANT_SPEAKER_CHANGED, (id) => {
            if (this.isLocalId(id)) {
                this.isDominantSpeaker = true;
                this.setRaisedHand(false);
            } else {
                this.isDominantSpeaker = false;
                var participant = room.getParticipantById(id);
                if (participant) {
                    APP.UI.setRaisedHandStatus(participant, false);
                }
            }
            APP.UI.markDominantSpeaker(id);
        });

        if (!interfaceConfig.filmStripOnly) {
            room.on(ConferenceEvents.CONNECTION_INTERRUPTED, () => {
                APP.UI.markVideoInterrupted(true);
            });
            room.on(ConferenceEvents.CONNECTION_RESTORED, () => {
                APP.UI.markVideoInterrupted(false);
            });
            room.on(ConferenceEvents.MESSAGE_RECEIVED, (id, text, ts) => {
                let nick = getDisplayName(id);
                APP.API.notifyReceivedChatMessage(id, nick, text, ts);
                APP.UI.addMessage(id, nick, text, ts);
            });
        }

        room.on(ConferenceEvents.DISPLAY_NAME_CHANGED, (id, displayName) => {
            APP.API.notifyDisplayNameChanged(id, displayName);
            APP.UI.changeDisplayName(id, displayName);
        });

        room.on(ConferenceEvents.PARTICIPANT_PROPERTY_CHANGED,
                (participant, name, oldValue, newValue) => {
            if (name === "raisedHand") {
                APP.UI.setRaisedHandStatus(participant, newValue);
            }
        });

        room.on(ConferenceEvents.RECORDER_STATE_CHANGED, (status, error) => {
            console.log("Received recorder status change: ", status, error);
            APP.UI.updateRecordingState(status);
        });

        room.on(ConferenceEvents.USER_STATUS_CHANGED, function (id, status) {
            APP.UI.updateUserStatus(id, status);
        });

        room.on(ConferenceEvents.KICKED, () => {
            APP.UI.hideStats();
            APP.UI.notifyKicked();
            // FIXME close
        });

        room.on(ConferenceEvents.DTMF_SUPPORT_CHANGED, (isDTMFSupported) => {
            APP.UI.updateDTMFSupport(isDTMFSupported);
        });

        APP.UI.addListener(UIEvents.ROOM_LOCK_CLICKED, () => {
            if (room.isModerator()) {
                let promise = roomLocker.isLocked
                    ? roomLocker.askToUnlock()
                    : roomLocker.askToLock();
                promise.then(() => {
                    APP.UI.markRoomLocked(roomLocker.isLocked);
                });
            } else {
                roomLocker.notifyModeratorRequired();
            }
        });

        APP.UI.addListener(UIEvents.AUDIO_MUTED, muteLocalAudio);
        APP.UI.addListener(UIEvents.VIDEO_MUTED, muteLocalVideo);

        if (!interfaceConfig.filmStripOnly) {
            APP.UI.addListener(UIEvents.MESSAGE_CREATED, (message) => {
                APP.API.notifySendingChatMessage(message);
                room.sendTextMessage(message);
            });
        }

        room.on(ConferenceEvents.CONNECTION_STATS, function (stats) {
            ConnectionQuality.updateLocalStats(stats);
        });
        ConnectionQuality.addListener(
            CQEvents.LOCALSTATS_UPDATED,
            (percent, stats) => {
                APP.UI.updateLocalStats(percent, stats);

                // send local stats to other users
                room.sendCommandOnce(this.commands.defaults.CONNECTION_QUALITY,
                {
                    children: ConnectionQuality.convertToMUCStats(stats),
                    attributes: {
                        xmlns: 'http://jitsi.org/jitmeet/stats'
                    }
                });
            }
        );

        // listen to remote stats
        room.addCommandListener(this.commands.defaults.CONNECTION_QUALITY,
            (values, from) => {
                ConnectionQuality.updateRemoteStats(from, values);
        });

        ConnectionQuality.addListener(CQEvents.REMOTESTATS_UPDATED,
            (id, percent, stats) => {
                APP.UI.updateRemoteStats(id, percent, stats);
            });

        room.addCommandListener(this.commands.defaults.ETHERPAD, ({value}) => {
            APP.UI.initEtherpad(value);
        });

        APP.UI.addListener(UIEvents.EMAIL_CHANGED, changeLocalEmail);
        room.addCommandListener(this.commands.defaults.EMAIL, (data, from) => {
            APP.UI.setUserEmail(from, data.value);
        });

        APP.UI.addListener(UIEvents.AVATAR_URL_CHANGED, changeLocalAvatarUrl);

        room.addCommandListener(this.commands.defaults.AVATAR_URL,
        (data, from) => {
            APP.UI.setUserAvatarUrl(from, data.value);
        });

        APP.UI.addListener(UIEvents.NICKNAME_CHANGED, changeLocalDisplayName);

        APP.UI.addListener(UIEvents.START_MUTED_CHANGED,
            (startAudioMuted, startVideoMuted) => {
                room.setStartMutedPolicy({
                    audio: startAudioMuted,
                    video: startVideoMuted
                });
            }
        );
        room.on(
            ConferenceEvents.START_MUTED_POLICY_CHANGED,
            ({ audio, video }) => {
                APP.UI.onStartMutedChanged(audio, video);
            }
        );
        room.on(ConferenceEvents.STARTED_MUTED, () => {
            (room.isStartAudioMuted() || room.isStartVideoMuted())
                && APP.UI.notifyInitiallyMuted();
        });

        APP.UI.addListener(UIEvents.USER_INVITED, (roomUrl) => {
            APP.UI.inviteParticipants(
                roomUrl,
                APP.conference.roomName,
                roomLocker.password,
                APP.settings.getDisplayName()
            );
        });

        room.on(
            ConferenceEvents.AVAILABLE_DEVICES_CHANGED, function (id, devices) {
                APP.UI.updateDevicesAvailability(id, devices);
            }
        );

        // call hangup
        APP.UI.addListener(UIEvents.HANGUP, () => {
            hangup(true);
        });

        // logout
        APP.UI.addListener(UIEvents.LOGOUT, () => {
            AuthHandler.logout(room).then(function (url) {
                if (url) {
                    window.location.href = url;
                } else {
                    hangup(true);
                }
            });
        });

        APP.UI.addListener(UIEvents.SIP_DIAL, (sipNumber) => {
            room.dial(sipNumber);
        });


        // Starts or stops the recording for the conference.
        APP.UI.addListener(UIEvents.RECORDING_TOGGLED, (options) => {
            room.toggleRecording(options);
        });

        APP.UI.addListener(UIEvents.SUBJECT_CHANGED, (topic) => {
            room.setSubject(topic);
        });
        room.on(ConferenceEvents.SUBJECT_CHANGED, function (subject) {
            APP.UI.setSubject(subject);
        });

        APP.UI.addListener(UIEvents.USER_KICKED, (id) => {
            room.kickParticipant(id);
        });

        APP.UI.addListener(UIEvents.REMOTE_AUDIO_MUTED, (id) => {
            room.muteParticipant(id);
        });

        APP.UI.addListener(UIEvents.AUTH_CLICKED, () => {
            AuthHandler.authenticate(room);
        });

        APP.UI.addListener(UIEvents.SELECTED_ENDPOINT, (id) => {
            room.selectParticipant(id);
        });

        APP.UI.addListener(UIEvents.PINNED_ENDPOINT, (smallVideo, isPinned) => {
            var smallVideoId = smallVideo.getId();

            if (smallVideo.getVideoType() === VIDEO_CONTAINER_TYPE
                && !APP.conference.isLocalId(smallVideoId))
                if (isPinned)
                    room.pinParticipant(smallVideoId);
                // When the library starts supporting multiple pins we would
                // pass the isPinned parameter together with the identifier,
                // but currently we send null to indicate that we unpin the
                // last pinned.
                else
                    room.pinParticipant(null);
        });

        APP.UI.addListener(
            UIEvents.VIDEO_DEVICE_CHANGED,
            (cameraDeviceId) => {
                createLocalTracks({
                    devices: ['video'],
                    cameraDeviceId: cameraDeviceId,
                    micDeviceId: null
                })
                .then(([stream]) => {
                    this.useVideoStream(stream);
                    console.log('switched local video device');
                    APP.settings.setCameraDeviceId(cameraDeviceId);
                })
                .catch((err) => {
                    APP.UI.showDeviceErrorDialog(null, err);
                    APP.UI.setSelectedCameraFromSettings();
                });
            }
        );

        APP.UI.addListener(
            UIEvents.AUDIO_DEVICE_CHANGED,
            (micDeviceId) => {
                createLocalTracks({
                    devices: ['audio'],
                    cameraDeviceId: null,
                    micDeviceId: micDeviceId
                })
                .then(([stream]) => {
                    this.useAudioStream(stream);
                    console.log('switched local audio device');
                    APP.settings.setMicDeviceId(micDeviceId);
                })
                .catch((err) => {
                    APP.UI.showDeviceErrorDialog(err, null);
                    APP.UI.setSelectedMicFromSettings();
                });
            }
        );

        APP.UI.addListener(
            UIEvents.AUDIO_OUTPUT_DEVICE_CHANGED,
            (audioOutputDeviceId) => {
                APP.settings.setAudioOutputDeviceId(audioOutputDeviceId)
                    .then(() => console.log('changed audio output device'))
                    .catch((err) => {
                        console.warn('Failed to change audio output device. ' +
                            'Default or previously set audio output device ' +
                            'will be used instead.', err);
                        APP.UI.setSelectedAudioOutputFromSettings();
                    });
            }
        );

        APP.UI.addListener(
            UIEvents.TOGGLE_SCREENSHARING, this.toggleScreenSharing.bind(this)
        );

        APP.UI.addListener(UIEvents.UPDATE_SHARED_VIDEO,
            (url, state, time, isMuted, volume) => {
            // send start and stop commands once, and remove any updates
            // that had left
            if (state === 'stop' || state === 'start' || state === 'playing') {
                room.removeCommand(this.commands.defaults.SHARED_VIDEO);
                room.sendCommandOnce(this.commands.defaults.SHARED_VIDEO, {
                    value: url,
                    attributes: {
                        state: state,
                        time: time,
                        muted: isMuted,
                        volume: volume
                    }
                });
            }
            else {
                // in case of paused, in order to allow late users to join
                // paused
                room.removeCommand(this.commands.defaults.SHARED_VIDEO);
                room.sendCommand(this.commands.defaults.SHARED_VIDEO, {
                    value: url,
                    attributes: {
                        state: state,
                        time: time,
                        muted: isMuted,
                        volume: volume
                    }
                });
            }
        });
        room.addCommandListener(
            this.commands.defaults.SHARED_VIDEO, ({value, attributes}, id) => {

                if (attributes.state === 'stop') {
                    APP.UI.onSharedVideoStop(id, attributes);
                }
                else if (attributes.state === 'start') {
                    APP.UI.onSharedVideoStart(id, value, attributes);
                }
                else if (attributes.state === 'playing'
                    || attributes.state === 'pause') {
                    APP.UI.onSharedVideoUpdate(id, value, attributes);
                }
            });
    },
    /**
    * Adds any room listener.
    * @param eventName one of the ConferenceEvents
    * @param callBack the function to be called when the event occurs
    */
    addConferenceListener(eventName, callBack) {
        room.on(eventName, callBack);
    },
    /**
     * Inits list of current devices and event listener for device change.
     * @private
     */
    _initDeviceList() {
        if (JitsiMeetJS.mediaDevices.isDeviceListAvailable() &&
            JitsiMeetJS.mediaDevices.isDeviceChangeAvailable()) {
            JitsiMeetJS.mediaDevices.enumerateDevices(devices => {
                // Ugly way to synchronize real device IDs with local
                // storage and settings menu. This is a workaround until
                // getConstraints() method will be implemented in browsers.
                if (localAudio) {
                    localAudio._setRealDeviceIdFromDeviceList(devices);
                    APP.settings.setMicDeviceId(localAudio.getDeviceId());
                }

                if (localVideo) {
                    localVideo._setRealDeviceIdFromDeviceList(devices);
                    APP.settings.setCameraDeviceId(localVideo.getDeviceId());
                }

                mediaDeviceHelper.setCurrentMediaDevices(devices);

                APP.UI.onAvailableDevicesChanged(devices);
            });

            JitsiMeetJS.mediaDevices.addEventListener(
                JitsiMeetJS.events.mediaDevices.DEVICE_LIST_CHANGED,
                (devices) =>
                    window.setTimeout(
                        () => this._onDeviceListChanged(devices), 0));
        }
    },
    /**
     * Event listener for JitsiMediaDevicesEvents.DEVICE_LIST_CHANGED to
     * handle change of available media devices.
     * @private
     * @param {MediaDeviceInfo[]} devices
     * @returns {Promise}
     */
    _onDeviceListChanged(devices) {
        let currentDevices = mediaDeviceHelper.getCurrentMediaDevices();

        // Event handler can be fired before direct
        // enumerateDevices() call, so handle this situation here.
        if (!currentDevices.audioinput &&
            !currentDevices.videoinput &&
            !currentDevices.audiooutput) {
            mediaDeviceHelper.setCurrentMediaDevices(devices);
            currentDevices = mediaDeviceHelper.getCurrentMediaDevices();
        }

        let newDevices =
            mediaDeviceHelper.getNewMediaDevicesAfterDeviceListChanged(
                devices, this.isSharingScreen, localVideo, localAudio);
        let promises = [];
        let audioWasMuted = this.audioMuted;
        let videoWasMuted = this.videoMuted;
        let availableAudioInputDevices =
            mediaDeviceHelper.getDevicesFromListByKind(devices, 'audioinput');
        let availableVideoInputDevices =
            mediaDeviceHelper.getDevicesFromListByKind(devices, 'videoinput');

        if (typeof newDevices.audiooutput !== 'undefined') {
            // Just ignore any errors in catch block.
            promises.push(APP.settings
                .setAudioOutputDeviceId(newDevices.audiooutput)
                .catch());
        }

        promises.push(
            mediaDeviceHelper.createLocalTracksAfterDeviceListChanged(
                    createLocalTracks,
                    newDevices.videoinput,
                    newDevices.audioinput)
                .then(tracks =>
                    Promise.all(this._setLocalAudioVideoStreams(tracks)))
                .then(() => {
                    // If audio was muted before, or we unplugged current device
                    // and selected new one, then mute new audio track.
                    if (audioWasMuted ||
                        currentDevices.audioinput.length >
                        availableAudioInputDevices.length) {
                        muteLocalAudio(true);
                    }

                    // If video was muted before, or we unplugged current device
                    // and selected new one, then mute new video track.
                    if (videoWasMuted ||
                        currentDevices.videoinput.length >
                        availableVideoInputDevices.length) {
                        muteLocalVideo(true);
                    }
                }));

        return Promise.all(promises)
            .then(() => {
                mediaDeviceHelper.setCurrentMediaDevices(devices);
                APP.UI.onAvailableDevicesChanged(devices);
            });
    },

    /**
     * Toggles the local "raised hand" status, if the current state allows
     * toggling.
     */
    maybeToggleRaisedHand() {
        // If we are the dominant speaker, we don't enable "raise hand".
        if (this.isHandRaised || !this.isDominantSpeaker) {
            this.setRaisedHand(!this.isHandRaised);
        }
    },

    /**
     * Sets the local "raised hand" status to a particular value.
     */
    setRaisedHand(raisedHand) {
        if (raisedHand !== this.isHandRaised)
        {
            this.isHandRaised = raisedHand;
            // Advertise the updated status
            room.setLocalParticipantProperty("raisedHand", raisedHand);
            // Update the view
            APP.UI.setLocalRaisedHandStatus(raisedHand);
        }
    }
};<|MERGE_RESOLUTION|>--- conflicted
+++ resolved
@@ -501,9 +501,6 @@
                 this._createRoom(tracks);
                 this.isDesktopSharingEnabled =
                     JitsiMeetJS.isDesktopSharingEnabled();
-                if(this.isDesktopSharingEnabled)
-                    APP.API.addPostisMessageListener('toggle-share-screen',
-                        () => this.toggleScreenSharing());
 
                 // if user didn't give access to mic or camera or doesn't have
                 // them at all, we disable corresponding toolbar buttons
@@ -511,27 +508,9 @@
                     APP.UI.disableMicrophoneButton();
                 }
 
-<<<<<<< HEAD
                 if (!tracks.find((t) => t.isVideoTrack())) {
                     APP.UI.disableCameraButton();
                 }
-=======
-            console.log('initialized with %s local tracks', tracks.length);
-            APP.connection = connection = con;
-            this._createRoom(tracks);
-            this.isDesktopSharingEnabled =
-                JitsiMeetJS.isDesktopSharingEnabled();
-
-            // if user didn't give access to mic or camera or doesn't have
-            // them at all, we disable corresponding toolbar buttons
-            if (!tracks.find((t) => t.isAudioTrack())) {
-                APP.UI.disableMicrophoneButton();
-            }
-
-            if (!tracks.find((t) => t.isVideoTrack())) {
-                APP.UI.disableCameraButton();
-            }
->>>>>>> f3dc6f15
 
                 this._initDeviceList();
 
