--- conflicted
+++ resolved
@@ -1,10 +1,7 @@
 /* global $ */
 var PanelToggler = require("../side_pannels/SidePanelToggler");
-<<<<<<< HEAD
 var UIUtil = require("../util/UIUtil");
-=======
 var AnalyticsAdapter = require("../../statistics/AnalyticsAdapter");
->>>>>>> 2c573d76
 
 var buttonHandlers = {
     "bottom_toolbar_contact_list": function () {
